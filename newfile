xyz
added content in this file
made changes 1
made changes 2
<<<<<<< nb3
made changes 3
made changes 4
=======
<<<<<<< HEAD
>>>>>>> main
make a new rebase merge
=======
>>>>>>> main
>>>>>>> d8759533
<|MERGE_RESOLUTION|>--- conflicted
+++ resolved
@@ -1,14 +1,4 @@
 xyz
 added content in this file
 made changes 1
-made changes 2
-<<<<<<< nb3
-made changes 3
-made changes 4
-=======
-<<<<<<< HEAD
->>>>>>> main
-make a new rebase merge
-=======
->>>>>>> main
->>>>>>> d8759533
+made changes 2